/*
 *  Copyright (c) 2015, Parse, LLC. All rights reserved.
 *
 *  You are hereby granted a non-exclusive, worldwide, royalty-free license to
 *  use, copy, modify, and distribute this software in source code or binary
 *  form for use in connection with the web services and APIs provided by Parse.
 *
 *  As with any software that integrates with the Parse platform, your use of
 *  this software is subject to the Parse Terms of Service
 *  [https://www.parse.com/about/terms]. This copyright notice shall be
 *  included in all copies or substantial portions of the software.
 *
 *  THE SOFTWARE IS PROVIDED "AS IS", WITHOUT WARRANTY OF ANY KIND, EXPRESS OR
 *  IMPLIED, INCLUDING BUT NOT LIMITED TO THE WARRANTIES OF MERCHANTABILITY,
 *  FITNESS FOR A PARTICULAR PURPOSE AND NONINFRINGEMENT. IN NO EVENT SHALL THE
 *  AUTHORS OR COPYRIGHT HOLDERS BE LIABLE FOR ANY CLAIM, DAMAGES OR OTHER
 *  LIABILITY, WHETHER IN AN ACTION OF CONTRACT, TORT OR OTHERWISE, ARISING
 *  FROM, OUT OF OR IN CONNECTION WITH THE SOFTWARE OR THE USE OR OTHER DEALINGS
 *  IN THE SOFTWARE.
 *
 */

'use strict';

var Parse = require('./StubParse');
var ParsePatches = require('./ParsePatches');
var warning = require('./warning');

/**
 * Provide observability and query-specific functionality on a subclass of
 * React.Component. Part or all of this will be deprecated when observability
 * is officially released within React.
 */

<<<<<<< HEAD
export default class ParseComponent extends React.Component {
  constructor(...args) {
    super(...args);
    this._subscriptions = {};
    this.data = {};
=======
export default function(React) {
  return class ParseComponent extends React.Component {
    constructor(props) {
      super(props);
      this._subscriptions = {};
      this.data = {};
>>>>>>> 80c04f84

      this._pendingQueries = {};
      this._queryErrors = {};

      if (!this.observe) {
        throw new Error('Components extending ParseComponent must declare an ' +
          'observe() method.');
      }
    }

    componentWillMount() {
      this._subscribe(this.props, this.state);
    }

    componentWillUnmount() {
      this._unsubscribe();
    }

    componentWillUpdate(nextProps, nextState) {
      // Only subscribe if props or state changed
      if (nextProps !== this.props || nextState !== this.state) {
        this._subscribe(nextProps, nextState);
      }
    }

    /**
     * Query-specific public methods
     */

    pendingQueries() {
      var pending = [];
      for (var q in this._subscriptions) {
        if (this._subscriptions[q].pending &&
            this._subscriptions[q].pending()) {
          pending.push(q);
        }
      }
      return pending;
    }

    queryErrors() {
      if (Object.keys(this._queryErrors).length < 1) {
        return null;
      }
      var errors = {};
      for (var e in this._queryErrors) {
        errors[e] = this._queryErrors[e];
      }
      return errors;
    }

    refreshQueries(queries) {
      var queryNames = {};
      var name;
      if (typeof queries === 'undefined') {
        for (name in this._subscriptions) {
          queryNames[name] = this._subscriptions[name];
        }
      } else if (typeof queries === 'string') {
        if (this._subscriptions[queries]) {
          queryNames[queries] = this._subscriptions[queries];
        } else {
          warning('Cannot refresh unknown query name: ' + queries);
        }
      } else if (Array.isArray(queries)) {
        for (var i = 0; i < queries.length; i++) {
          if (this._subscriptions[queries[i]]) {
            queryNames[queries[i]] = this._subscriptions[queries[i]];
          } else {
            warning('Cannot refresh unknown query name: ' + queries[i]);
          }
        }
      } else {
        throw new TypeError('refreshQueries must receive a query name or an ' +
          'array of query names');
      }

      for (name in queryNames) {
        this._pendingQueries[name] = true;
        queryNames[name].refresh();
      }
      this.forceUpdate();
    }

    /**
     * Private subscription methods
     */

    _subscribe(props, state) {
      var observed = this.observe(props, state);
      var newSubscriptions = {};
      for (var name in observed) {
        if (!observed[name].subscribe) {
          warning('The observation value "' + name + '" is not subscribable. ' +
          'Make sure you are returning the Query, and not fetching it yourself.');
          continue;
        }
        newSubscriptions[name] = observed[name].subscribe({
          onNext: this._receiveData.bind(this, name),
          onError: (observed[name] instanceof Parse.Query) ?
            this._receiveError.bind(this, name) : function() { }
        });
        this._pendingQueries[name] = true;
      }
      this._unsubscribe();
      this._subscriptions = newSubscriptions;
    }

    _unsubscribe() {
      for (var name in this._subscriptions) {
        this._subscriptions[name].dispose();
      }
      this._subscriptions = {};
    }

    _receiveData(name, value) {
      this.data[name] = value;
      delete this._pendingQueries[name];
      delete this._queryErrors[name];
      this.forceUpdate();
    }

    _receiveError(name, error) {
      this._queryErrors[name] = error;
      this.forceUpdate();
    }
  }
};<|MERGE_RESOLUTION|>--- conflicted
+++ resolved
@@ -32,20 +32,12 @@
  * is officially released within React.
  */
 
-<<<<<<< HEAD
-export default class ParseComponent extends React.Component {
-  constructor(...args) {
-    super(...args);
-    this._subscriptions = {};
-    this.data = {};
-=======
 export default function(React) {
   return class ParseComponent extends React.Component {
-    constructor(props) {
-      super(props);
+    constructor(...args) {
+      super(...args);
       this._subscriptions = {};
       this.data = {};
->>>>>>> 80c04f84
 
       this._pendingQueries = {};
       this._queryErrors = {};
